--- conflicted
+++ resolved
@@ -2,11 +2,7 @@
 SPDX-License-Identifier: Apache-2.0 */
 import { Stack } from "aws-cdk-lib";
 import { IFunction } from "aws-cdk-lib/aws-lambda";
-<<<<<<< HEAD
 import { IBucket } from "aws-cdk-lib/aws-s3";
-import { Construct } from "constructs";
-=======
->>>>>>> 9870c9b5
 
 /**
  * Generate the lambda function invocation uri for the given lambda within the given scope
