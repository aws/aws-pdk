/*! Copyright [Amazon.com](http://amazon.com/), Inc. or its affiliates. All Rights Reserved.
SPDX-License-Identifier: Apache-2.0 */
import { NodePackageUtils } from "@aws/monorepo";
<<<<<<< HEAD
import { IgnoreFile, JsonFile } from "projen";
import {
  NodePackageManager,
  TypeScriptModuleResolution,
} from "projen/lib/javascript";
=======
import { IgnoreFile } from "projen";
import { NodePackageManager } from "projen/lib/javascript";
>>>>>>> 484fdf96
import { TypeScriptProject } from "projen/lib/typescript";
import { Language } from "../../languages";
import {
  CodeGenerationSourceOptions,
  GeneratedTypeScriptRuntimeOptions,
} from "../../types";
import { OpenApiGeneratorIgnoreFile } from "../components/open-api-generator-ignore-file";
import { OpenApiToolsJsonFile } from "../components/open-api-tools-json-file";
import { TypeSafeApiCommandEnvironment } from "../components/type-safe-api-command-environment";
import {
  buildCleanOpenApiGeneratedCodeCommand,
  buildInvokeOpenApiGeneratorCommandArgs,
  buildTypeSafeApiExecCommand,
  TypeSafeApiScript,
} from "../components/utils";

/**
 * Configuration for the generated typescript client project
 */
export interface GeneratedTypescriptTypesProjectOptions
  extends GeneratedTypeScriptRuntimeOptions,
    CodeGenerationSourceOptions {
  /**
   * Whether this project is parented by an monorepo or not
   */
  readonly isWithinMonorepo?: boolean;
}

/**
 * Typescript project containing types generated using OpenAPI Generator CLI
 */
export class GeneratedTypescriptRuntimeProject extends TypeScriptProject {
  /**
   * Patterns that are excluded from code generation
   */
  public static openApiIgnorePatterns: string[] = [
    "package.json",
    "tsconfig.json",
    "tsconfig.esm.json",
    ".npmignore",
  ];

  /**
   * Options configured for the project
   * @private
   */
  private readonly options: GeneratedTypescriptTypesProjectOptions;

  constructor(options: GeneratedTypescriptTypesProjectOptions) {
    super({
      ...(options as any),
      sampleCode: false,
      tsconfig: {
        ...options.tsconfig,
        compilerOptions: {
          lib: ["dom", "es2019"],
          // Generated code isn't very strict!
          strict: false,
          alwaysStrict: false,
          noImplicitAny: false,
          noImplicitReturns: false,
          noImplicitThis: false,
          noUnusedLocals: false,
          noUnusedParameters: false,
          strictNullChecks: false,
          strictPropertyInitialization: false,
          skipLibCheck: true,
          ...options?.tsconfig?.compilerOptions,
        },
      },
      eslint: false,
      // Disable tests unless explicitly enabled
      jest: options.jest ?? false,
      npmignoreEnabled: false,
    });
    TypeSafeApiCommandEnvironment.ensure(this);
    this.options = options;

    // Disable strict peer dependencies for pnpm as the default typescript project dependencies have type mismatches
    // (ts-jest@27 and @types/jest@28)
    if (this.package.packageManager === NodePackageManager.PNPM) {
      this.npmrc.addConfig("strict-peer-dependencies", "false");
    }

    // For event and context types
    this.addDeps(
      "@types/aws-lambda",
      "@aws-lambda-powertools/tracer",
      "@aws-lambda-powertools/logger",
      "@aws-lambda-powertools/metrics"
    );

    // Minimal .npmignore to avoid impacting OpenAPI Generator
    const npmignore = new IgnoreFile(this, ".npmignore");
    npmignore.addPatterns("/.projen/", "/src", "/dist");

    // Tell OpenAPI Generator CLI not to generate files that we will generate via this project, or don't need.
    const openapiGeneratorIgnore = new OpenApiGeneratorIgnoreFile(this);
    openapiGeneratorIgnore.addPatterns(
      ...GeneratedTypescriptRuntimeProject.openApiIgnorePatterns
    );

    // Add OpenAPI Generator cli configuration
    OpenApiToolsJsonFile.ensure(this).addOpenApiGeneratorCliConfig(
      options.openApiGeneratorCliConfig
    );

    const generateTask = this.addTask("generate");
    generateTask.exec(buildCleanOpenApiGeneratedCodeCommand());
    generateTask.exec(
      buildTypeSafeApiExecCommand(
        TypeSafeApiScript.GENERATE,
        this.buildGenerateCommandArgs()
      )
    );

    this.preCompileTask.spawn(generateTask);

    // Add compilation to ESM as well
    const compileESMTask = this.addTask("compile-esm");
    compileESMTask.exec("tsc -p tsconfig.esm.json");
    new JsonFile(this, "tsconfig.esm.json", {
      obj: {
        extends: "./tsconfig.dev.json",
        compilerOptions: {
          module: "esnext",
          moduleResolution: "nodenext",
          outDir: "lib/esm",
        },
      },
    });

    this.compileTask.spawn(compileESMTask);

    // Ignore all the generated code
    this.gitignore.addPatterns(
      "src",
      ".npmignore",
      "README.md",
      ".openapi-generator"
    );

    // If we're not in a monorepo, we need to link the generated client such that any local dependency on it can be
    // resolved
    if (!options.isWithinMonorepo) {
      switch (this.package.packageManager) {
        case NodePackageManager.NPM:
        case NodePackageManager.YARN:
        case NodePackageManager.YARN2:
          this.tasks
            .tryFind("install")
            ?.exec(
              NodePackageUtils.command.cmd(this.package.packageManager, "link")
            );
          break;
        case NodePackageManager.PNPM:
          // Nothing to do for pnpm, since the pnpm link command handles both the dependant and dependee
          break;
        default:
          console.warn(
            `Unknown package manager ${this.package.packageManager}. Cannot link generated typescript runtime project.`
          );
      }
    }
  }

  public buildGenerateCommandArgs = () => {
    return buildInvokeOpenApiGeneratorCommandArgs({
      generator: "typescript-fetch",
      specPath: this.options.specPath,
      generatorDirectory: Language.TYPESCRIPT,
      additionalProperties: {
        npmName: this.package.packageName,
        typescriptThreePlus: "true",
        useSingleParameter: "true",
        supportsES6: "true",
      },
      srcDir: this.srcdir,
      normalizers: {
        KEEP_ONLY_FIRST_TAG_IN_OPERATION: true,
      },
    });
  };
}<|MERGE_RESOLUTION|>--- conflicted
+++ resolved
@@ -1,16 +1,8 @@
 /*! Copyright [Amazon.com](http://amazon.com/), Inc. or its affiliates. All Rights Reserved.
 SPDX-License-Identifier: Apache-2.0 */
 import { NodePackageUtils } from "@aws/monorepo";
-<<<<<<< HEAD
 import { IgnoreFile, JsonFile } from "projen";
-import {
-  NodePackageManager,
-  TypeScriptModuleResolution,
-} from "projen/lib/javascript";
-=======
-import { IgnoreFile } from "projen";
 import { NodePackageManager } from "projen/lib/javascript";
->>>>>>> 484fdf96
 import { TypeScriptProject } from "projen/lib/typescript";
 import { Language } from "../../languages";
 import {
@@ -100,7 +92,7 @@
       "@types/aws-lambda",
       "@aws-lambda-powertools/tracer",
       "@aws-lambda-powertools/logger",
-      "@aws-lambda-powertools/metrics"
+      "@aws-lambda-powertools/metrics",
     );
 
     // Minimal .npmignore to avoid impacting OpenAPI Generator
@@ -110,12 +102,12 @@
     // Tell OpenAPI Generator CLI not to generate files that we will generate via this project, or don't need.
     const openapiGeneratorIgnore = new OpenApiGeneratorIgnoreFile(this);
     openapiGeneratorIgnore.addPatterns(
-      ...GeneratedTypescriptRuntimeProject.openApiIgnorePatterns
+      ...GeneratedTypescriptRuntimeProject.openApiIgnorePatterns,
     );
 
     // Add OpenAPI Generator cli configuration
     OpenApiToolsJsonFile.ensure(this).addOpenApiGeneratorCliConfig(
-      options.openApiGeneratorCliConfig
+      options.openApiGeneratorCliConfig,
     );
 
     const generateTask = this.addTask("generate");
@@ -123,8 +115,8 @@
     generateTask.exec(
       buildTypeSafeApiExecCommand(
         TypeSafeApiScript.GENERATE,
-        this.buildGenerateCommandArgs()
-      )
+        this.buildGenerateCommandArgs(),
+      ),
     );
 
     this.preCompileTask.spawn(generateTask);
@@ -150,7 +142,7 @@
       "src",
       ".npmignore",
       "README.md",
-      ".openapi-generator"
+      ".openapi-generator",
     );
 
     // If we're not in a monorepo, we need to link the generated client such that any local dependency on it can be
@@ -163,7 +155,7 @@
           this.tasks
             .tryFind("install")
             ?.exec(
-              NodePackageUtils.command.cmd(this.package.packageManager, "link")
+              NodePackageUtils.command.cmd(this.package.packageManager, "link"),
             );
           break;
         case NodePackageManager.PNPM:
@@ -171,7 +163,7 @@
           break;
         default:
           console.warn(
-            `Unknown package manager ${this.package.packageManager}. Cannot link generated typescript runtime project.`
+            `Unknown package manager ${this.package.packageManager}. Cannot link generated typescript runtime project.`,
           );
       }
     }
