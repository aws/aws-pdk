--- conflicted
+++ resolved
@@ -411,16 +411,10 @@
   public addWorkspacePackages(...packageGlobs: string[]) {
     // Any subprojects that were added since the last call to this method need to be added first, in order to ensure
     // we add the workspace packages in a sane order.
-<<<<<<< HEAD
-    const relativeSubProjectWorkspacePackages = this.sortedSubProjects.map(
-      (project) =>
-        path.relative(this.outdir, project.outdir).split(path.sep).join("/")
-    );
-=======
     const relativeSubProjectWorkspacePackages = this.sortedSubProjects
       .filter((s) => ProjectUtils.isNamedInstanceOf(s, NodeProject))
-      .map((project) => path.relative(this.outdir, project.outdir));
->>>>>>> 9870c9b5
+      .map((project) => path.relative(this.outdir, project.outdir).split(path.sep).join("/"));
+
     const existingWorkspacePackages = new Set(this.workspacePackages);
     this.workspacePackages.push(
       ...relativeSubProjectWorkspacePackages.filter(
