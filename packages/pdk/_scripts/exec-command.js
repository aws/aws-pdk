--- conflicted
+++ resolved
@@ -27,15 +27,12 @@
 ).engines;
 
 if (engines) {
-<<<<<<< HEAD
-  const pkgMgrCmd = engines.pnpm ? "pnpm" : engines.yarn ? "yarn" : engines.bun ? "bun" : "npm run";
-=======
-  let pkgMgrCmd = engines.pnpm ? "pnpm" : engines.yarn ? "yarn" : "npm run";
+  let pkgMgrCmd = engines.pnpm ? "pnpm" : engines.yarn ? "yarn" : engines.bun ? "bun" : "npm run";
+
   // Deploy is a pnpm command, but it's more likely users want to run the deploy task
   if (engines.pnpm && process.argv[0] === "deploy") {
     pkgMgrCmd += " run";
   }
->>>>>>> d76ffc58
   execa.commandSync(`${pkgMgrCmd}${isSynth ? " default" : ""} ${process.argv.join(" ")}`, { stdio: "inherit" });
 } else {
   execa.commandSync(`npx projen ${process.argv.join(" ")}`, { stdio: "inherit"});
